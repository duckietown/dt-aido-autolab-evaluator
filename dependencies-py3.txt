--- conflicted
+++ resolved
@@ -1,15 +1,5 @@
 # LIST YOUR PYTHON3 PACKAGES HERE
-<<<<<<< HEAD
-
-# Duckietown libraries
-dt-authentication-ente
-
-# AIDO libraries
-duckietown-challenges-ente
-duckietown-challenges-runner-ente
-=======
 # NOTE: only place non-Duckietown libraries here; pin versions only if necessary
->>>>>>> 661bfdb3
 
 # utilities
 docker
