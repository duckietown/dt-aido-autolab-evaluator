import os
import time
import socket
import docker
import logging
import traceback
from builtins import BaseException
from threading import Thread
from typing import Optional, cast

from duckietown_challenges import dtserver_job_heartbeat, dtserver_work_submission, logger as chlogger
from duckietown_challenges.challenges_constants import ChallengesConstants
from duckietown_challenges.types import UserID, JobStatusString, SubmissionID
from duckietown_challenges_runner import __version__
from duckietown_challenges_runner.runner import get_features
from duckietown_challenges.rest import RequestFailed

from dt_authentication import DuckietownToken
from .constants import logger, AutobotStatus, ROSBagStatus
from .job import EvaluationJob
from .entities import Autolab, Autobot, Watchtower
from .utils import StoppableThread, StoppableResource, pretty_print

chlogger.setLevel(logging.DEBUG)


class AIDOAutolabEvaluator(StoppableResource):

    def __init__(self, token: str, autolab: Autolab, features: Optional[dict] = None,
                 name: Optional[str] = None):
        super().__init__()
        # parse args
        if features is None:
            features = dict()
        self._custom_features = features
        # validate token
        self._operator = DuckietownToken.from_string(token)
        # configuration
        self._token: str = token
        self._autolab = autolab
        self._job: Optional[EvaluationJob] = None
        self._machine_id: str = socket.gethostname() if name is None else name
        self._process_id: str = str(os.getpid())
        self._impersonate: Optional[UserID] = None
        # launch heartbeat to keep the job assignation active
        self._heart = AIDOAutolabEvaluatorHeartBeat(self)
        self._heart.start()
        # shutdown order
        self.register_shutdown_callback(self._heart.shutdown)
        self.register_shutdown_callback(self._heart.join)
        self.register_shutdown_callback(self._shutdown)

    @property
    def token(self) -> str:
        return self._token

    @property
    def operator(self) -> DuckietownToken:
        return self._operator

    @property
    def autolab(self) -> Autolab:
        return self._autolab

    @property
    def job(self) -> Optional[EvaluationJob]:
        return self._job

    @property
    def machine_id(self) -> str:
        return self._machine_id

    @property
    def process_id(self) -> str:
        return self._process_id

    @property
    def features(self) -> dict:
        feats = get_features(
            {**self._autolab.features, **self._custom_features},
            use_ipfs=False
        )
        feats.update({'compute_sims': False})
        return feats

    @property
    def who(self) -> str:
        return self._impersonate

    @property
    def version(self) -> str:
        return __version__

    def clear(self):
        self._job = None

    def _shutdown(self):
        # terminate job (if any)
        if self._job is not None and not self._job.done:
            self._job.shutdown()

    def abort(self, reason: str, status: JobStatusString = ChallengesConstants.STATUS_JOB_ABORTED):
        logger.warning(f"Received request to abort, reason reads `{reason}`.")
        if self._job is not None:
            self._job.report(status, msg=reason)
        self.clear()

    def take_submission(self, submission_id: Optional[int] = None):
        try:
            res = dtserver_work_submission(
                token=self.token,
                submission_id=SubmissionID(submission_id),
                machine_id=self.machine_id,
                process_id=self.process_id,
                evaluator_version=self.version,
                features=self.features,
                reset=False,
                timeout=ChallengesConstants.DEFAULT_TIMEOUT,
                impersonate=self.who,
            )
        except RequestFailed as e:
            logger.debug(f"Request Failed: {str(e)}")
            return
        # check if we got anything
        if "job_id" not in res:
            logger.debug("No jobs available")
            return
        # set the job
        self._job = EvaluationJob(self, **res)

    def download_scenario(self):
        client = docker.from_env()
        scenario_dir = self._job.storage_dir("output/scenario")
        client.containers.run(
            image=self._job.scenario_image,
            remove=True,
            command=['cp', '-R', '/scenario/.', '/out/'],
            volumes={scenario_dir: {'bind': '/out', 'mode': 'rw'}}
        )

    def clean_containers(self, remove: bool = True):
        if self._job is None:
            return
        client = docker.from_env()
        for robot in self._job.get_robots(Autobot):
            autobot = cast(Autobot, robot)
            logger.debug(f'Removing containers for `{autobot.name}`')
            for container_name in [f"aido-solution-{autobot.name}", f"aido-fifos-{autobot.name}"]:
                # stop then remove container (if present)
                container = None
                try:
                    container = client.containers.get(container_name)
                    logger.debug(f'An instance of the container `{container_name}` was found.')
                except docker.errors.NotFound:
                    logger.debug(f'We did not find any instances of `{container_name}`.')
                # skip if the container does not exist
                if container is None:
                    return
                # stop/kill if it is running
                for action_name in ['stop', 'kill']:
                    container.reload()
                    if container.status == 'running':
                        logger.debug(f'An instance of `{container_name}` was running, '
                                     f'stopping it.')
                        try:
                            logger.debug(f'Container `{container_name}.{action_name}()`')
                            action = getattr(container, action_name)
                            action()
                            if action_name == 'stop':
                                logger.info(f'Waiting for container `{container_name}` to stop.')
                                # give it time to stop
                                t = 0
                                while t <= 10:
                                    container.reload()
                                    if container.status == 'exited':
                                        break
                                    t += 2
                                    time.sleep(2)
                            if action_name == 'kill':
                                logger.info(f'Container `{container_name}` did not stop. '
                                            f'Killing it.')
                                container.wait()
                        except docker.errors.NotFound:
                            pass
                # remove it and wait until it is gone (if necessary)
                if remove:
                    while True:
                        try:
                            container = client.containers.get(container_name)
                            logger.debug(f'Waiting for an instance of `{container_name}` '
                                         'to be removed.')
                            if container.status in ['died', 'killed', 'exited']:
                                container.remove()
                        except docker.errors.NotFound:
                            logger.debug(f'Container `{container_name}` was removed.')
                            break
                        time.sleep(2)

    def assign_robots(self):
        scenario = self._job.get_scenario()
        # get list of remote robots sorted
        remote_names = sorted(scenario.robots.keys())
        # get autobots
        for i, robot in enumerate(self._autolab.get_robots(Autobot, len(scenario.robots))):
            remote_robot_name = remote_names[i]
            robot.remote_name = remote_robot_name
            robot.color = scenario.robots[remote_robot_name]['color']
            # put the robot in the job
            self._job.robots[robot.name] = robot
        # get watchtowers
        for robot in self._autolab.get_robots(Watchtower):
            robot.remote_name = robot.name
            # put the robot in the job
            self._job.robots[robot.name] = robot

    def download_robots_configuration(self):
        # download config directory
        for robot in self._job.get_robots([Autobot, Watchtower]):
            # figure out the destionation
            # TODO: ==> this should be rectified in AIDO6, use `duckiebot` instead of `robots`
            rcat = {'duckiebot': 'robots', 'watchtower': 'watchtowers'}[robot.type]
            # TODO: <== this should be rectified in AIDO6, use `duckiebot` instead of `robots`
            # download `config` directory from the robot
            dest_dir = self._job.storage_dir(f'output/{rcat}/{robot.remote_name}')
            robot.download_robot_config(dest_dir)

    def disengage_robots(self, join: bool = True):
        for robot in self._job.get_robots(Autobot):
            autobot = cast(Autobot, robot)
            # put the robot in estop mode
            logger.debug(f'Engaging ESTOP on `{autobot.name}`')
            thread = StoppableThread(target=autobot.stop, one_shot=not join)
            thread.start()
            # wait for the estop to engage
            if join:
                autobot.join(until=AutobotStatus(estop=True, moving=False))
                thread.shutdown()
                logger.debug(f'Robot `{autobot.name}` reports for duty')

    def launch_fifos_bridge(self):
        client = docker.from_env()
        for robot in self._job.get_robots(Autobot):
            autobot = cast(Autobot, robot)
            container_name = f"aido-fifos-{autobot.name}"
<<<<<<< HEAD
            image_name = "duckietown/dt-duckiebot-fifos-bridge:ente-amd64"
=======
            image_name = "duckietown/dt-duckiebot-fifos-bridge:daffy"
>>>>>>> 661bfdb3
            # run new container
            logger.debug(f'Running "FIFOs" container for `{autobot.name}`.')
            container_cfg = {
                'name': container_name,
                'image': image_name,
                'environment': {
                    'VEHICLE_NAME': robot.name,
                    'ROBOT_TYPE': robot.type,
                    'AIDONODE_DATA_IN': f'/fifos/{robot.remote_name}-in',
                    'AIDONODE_DATA_OUT': f'/fifos/{robot.remote_name}-out'
                },
                'network_mode': 'host',
                'volumes': {
                    '/var/run/avahi-daemon/socket': {
                        'bind': '/var/run/avahi-daemon/socket',
                        'mode': 'rw'
                    },
                    self._job.storage_dir('fifos'): {
                        'bind': '/fifos',
                        'mode': 'rw'
                    }
                },
                'auto_remove': False,
                'remove': False,
                'detach': True
            }
            logger.debug(f'Running "FIFOs" container `{container_name}` with configuration:\n'
                         f'{pretty_print(container_cfg)}')
            container = client.containers.run(**container_cfg)
            self._job.fifos_container = container

    def start_robots_logging(self):
        workers = []
        # send requests in parallel
        for robot in self._job.get_robots([Autobot, Watchtower]):
            recorder = robot.new_bag_recorder(str(self._job.id))
            worker = Thread(target=recorder.start)
            workers.append(worker)
            self.register_shutdown_callback(recorder.shutdown)
            worker.start()
            self._job.robots_loggers.append(recorder)
        # wait for the requests to go out
        for worker in workers:
            worker.join()

    def stop_robots_logging(self):
        workers = []
        # send requests in parallel
        for recorder in self._job.robots_loggers:
            worker = Thread(target=recorder.stop)
            workers.append(worker)
            worker.start()
        # wait for the requests to go out
        for worker in workers:
            worker.join()

    def download_robots_logs(self):
        logger.info("Waiting for robots to stop recording...")
        for recorder in self._job.robots_loggers:
            recorder.join([ROSBagStatus.POSTPROCESSING, ROSBagStatus.READY])
        logger.info("All robots stopped recording!")
        # ---

        def _wait_then_download(_recorder):
            _recorder.join([ROSBagStatus.READY])
            rname = _recorder.robot.name
            rrname = _recorder.robot.remote_name
            # TODO: ==> this should be rectified in AIDO6, use `duckiebot` instead of `robots`
            rcat = {'duckiebot': 'robots', 'watchtower': 'watchtowers'}[_recorder.robot.type]
            fname = {'duckiebot': 'robot', 'watchtower': 'watchtower'}[_recorder.robot.type]
            # TODO: <== this should be rectified in AIDO6, use `duckiebot` instead of `robots`
            bag_dpath = self._job.storage_dir(f'output/{rcat}/{rrname}')
            bag_fpath = os.path.join(bag_dpath, f'{fname}.bag')
            logger.info(f"Downloading bag from `{rname}`...")
            _recorder.download(bag_fpath)

        # ---
        logger.info("Downloading robots recordings...")
        workers = set()
        for recorder in self._job.robots_loggers:
            worker = Thread(target=_wait_then_download, args=(recorder,))
            worker.start()
            workers.add(worker)
        # wait for downloads to complete
        logger.info("Waiting...")
        for worker in workers:
            worker.join()
        logger.info("All robots recordings successfully downloaded!")

    def clear_robots_logging(self):
        workers = []
        # send requests in parallel
        for recorder in self._job.robots_loggers:
            worker = Thread(target=recorder.delete_bag)
            workers.append(worker)
            worker.start()
        # wait for the requests to go out
        for worker in workers:
            worker.join()

    def launch_solution(self):
        client = docker.from_env()
        for robot in self._job.get_robots(Autobot):
            autobot = cast(Autobot, robot)
            container_name = f"aido-solution-{autobot.name}"
            # run new container
            logger.debug(f'Running "solution" container controlling `{autobot.name}`')
            container_cfg = {
                'name': container_name,
                'image': self._job.solution_image,
                'environment': {
                    'VEHICLE_NAME': robot.name,
                    'ROBOT_TYPE': robot.type,
                    'AIDONODE_DATA_IN': f'/fifos/{robot.remote_name}-in',
                    'AIDONODE_DATA_OUT': f'fifo:/fifos/{robot.remote_name}-out'
                },
                'volumes': {
                    self._job.storage_dir('fifos'): {
                        'bind': '/fifos',
                        'mode': 'rw'
                    },
                    self._job.storage_dir(f'output/robots/{robot.remote_name}/config'): {
                        'bind': '/data/config',
                        'mode': 'rw'
                    }
                },
                'user': 0,
                'auto_remove': False,
                'remove': False,
                'detach': True,
                **({
                    'device_requests': [
                        docker.types.DeviceRequest(
                            Driver='nvidia',
                            Count=1, Capabilities=[
                                ['gpu'], ['nvidia'], ['compute']
                            ]
                        )
                    ],
                    'runtime': 'nvidia'
                } if self.features['gpu'] else {})
            }
            logger.debug(f'Running "solution" container `{container_name}` with configuration:\n'
                         f'{pretty_print(container_cfg)}')
            container = client.containers.run(**container_cfg)
            # spin a container monitor
            monitor = ContainerMonitor(self, container)
            monitor.start()
            # store container and monitor into Job
            self._job.solution_container = container
            self._job.solution_container_monitor = monitor

    def wait_for_solution_commands(self, interaction):
        workers = []
        for robot in self._job.get_robots(Autobot):
            autobot = cast(Autobot, robot)
            # wait for command messages
            thread = StoppableThread(
                target=autobot.join,
                one_shot=True,
                # **kwargs
                until=AutobotStatus(estop=True, moving=True),
                interaction=interaction
            )
            self.register_shutdown_callback(thread.shutdown)
            thread.start()
            workers.append(thread)
        # join the workers
        for worker in workers:
            # noinspection PyBroadException
            try:
                worker.join()
            except BaseException:
                pass

    def engage_robots(self):
        for robot in self._job.get_robots(Autobot):
            autobot = cast(Autobot, robot)
            # lift the robot's estop
            logger.debug(f'Releasing ESTOP on `{autobot.name}`')
            thread = Thread(target=autobot.go)
            thread.start()

    def upload_results(self):
        self._job.upload_artefacts()

    def reset(self):
        if self._job is not None:
            logger.info(f'Clearing Job #{self._job.id}')
            self._job.shutdown()
        self._job = None
        for _ in range(5):
            print('.\n')
            time.sleep(0.2)
        print('.' * 100)
        time.sleep(2)


class ContainerMonitor(StoppableThread):

    def __init__(self, evaluator: AIDOAutolabEvaluator, container, **kwargs):
        super(ContainerMonitor, self).__init__(
            self._check,
            one_shot=False,
            **kwargs
        )
        self._evaluator = evaluator
        self._container = container
        self._exit_code = None
        self._logs = None

    @property
    def exit_code(self):
        return self._exit_code

    @property
    def logs(self):
        return self._logs

    def _check(self):
        if self._evaluator.is_shutdown:
            self.shutdown()
        try:
            res = self._container.wait()
            exit_code = res['StatusCode']
        except docker.errors.NotFound:
            exit_code = -1
        if exit_code != 0:
            logger.info(f'[Monitor]: Container `{self._container.name}` exited '
                        f'with status `{exit_code}`.')
        # fetch logs
        try:
            self._logs = self._container.logs().decode('utf-8')
        except docker.errors.NotFound:
            self._logs = "(no logs)"
        # ---
        self._exit_code = exit_code
        self.shutdown()


class AIDOAutolabEvaluatorHeartBeat(Thread):

    def __init__(self, evaluator: AIDOAutolabEvaluator, period: int = 10):
        super().__init__()
        self._evaluator = evaluator
        self._period_sec = period
        self._is_shutdown = False
        self._last_beat = 0

    def shutdown(self):
        logger.info("[heart]: - Received a shutdown signal, terminating at the next beat.")
        self._is_shutdown = True

    def time_to_beat(self) -> bool:
        return time.time() - self._last_beat > self._period_sec

    def run(self):
        while not self._is_shutdown:
            if self.time_to_beat():
                self._beat()
                self._last_beat = time.time()
            time.sleep(1)
        logger.info("[heart]: - Terminated.")

    def _beat(self):
        if self._evaluator.job is None:
            return
        # noinspection PyBroadException
        try:
            res_ = dtserver_job_heartbeat(
                self._evaluator.token,
                job_id=self._evaluator.job.id,
                machine_id=self._evaluator.machine_id,
                process_id=self._evaluator.process_id,
                evaluator_version=self._evaluator.version,
                impersonate=self._evaluator.who,
                uploaded=[],
                features=self._evaluator.features
            )
            # abort if requested
            if res_["abort"]:
                logger.warning(f"Received request to abort from the challenges server, "
                               f" the reason is `{res_['why']}`.")
                self._evaluator.abort(res_["why"])
        except BaseException:
            logger.warning(traceback.format_exc())<|MERGE_RESOLUTION|>--- conflicted
+++ resolved
@@ -242,11 +242,7 @@
         for robot in self._job.get_robots(Autobot):
             autobot = cast(Autobot, robot)
             container_name = f"aido-fifos-{autobot.name}"
-<<<<<<< HEAD
-            image_name = "duckietown/dt-duckiebot-fifos-bridge:ente-amd64"
-=======
-            image_name = "duckietown/dt-duckiebot-fifos-bridge:daffy"
->>>>>>> 661bfdb3
+            image_name = "duckietown/dt-duckiebot-fifos-bridge:ente"
             # run new container
             logger.debug(f'Running "FIFOs" container for `{autobot.name}`.')
             container_cfg = {
